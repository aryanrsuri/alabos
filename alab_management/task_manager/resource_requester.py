--- conflicted
+++ resolved
@@ -128,13 +128,7 @@
         self._request_collection = get_collection("requests")
         self._waiting: dict[ObjectId, dict[str, Any]] = {}
         self.task_id = task_id
-<<<<<<< HEAD
-        self.priority: Union[
-            int, TaskPriority
-        ] = (
-=======
         self.priority: int | TaskPriority = (
->>>>>>> ed1b67b4
             TaskPriority.NORMAL
         )  # will usually be overwritten by BaseTask instantiation.
 
